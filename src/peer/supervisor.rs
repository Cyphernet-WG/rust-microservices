// LNP Node: node running lightning network protocol and generalized lightning
// channels.
// Written in 2020 by
//     Dr. Maxim Orlovsky <orlovsky@pandoracore.com>
//
// To the extent possible under law, the author(s) have dedicated all
// copyright and related and neighboring rights to this software to
// the public domain worldwide. This software is distributed without
// any warranty.
//
// You should have received a copy of the MIT License
// along with this software.
// If not, see <https://opensource.org/licenses/MIT>.

use std::convert::TryFrom;
use std::fmt::Debug;
use std::net::{SocketAddr, TcpListener};
use std::thread::JoinHandle;
use std::{io, thread};

use internet2::addr::{InetSocketAddr, LocalNode, NodeId};
use internet2::session::noise::FramingProtocol;
use internet2::session::{BrontideSession, BrontozaurSession};
#[cfg(not(target_os = "windows"))]
use nix::unistd::{fork, ForkResult, Pid};

use super::{PeerConnection, PeerSocket};

#[derive(Clone, Debug)]
pub struct RuntimeParams<Config>
where
    Config: Clone + Debug,
{
    pub config: Config,
    pub framing_protocol: FramingProtocol,
    pub local_id: NodeId,
    pub remote_id: Option<NodeId>,
    pub local_socket: Option<SocketAddr>,
    pub remote_socket: InetSocketAddr,
    pub connect: bool,
}

impl<Config> RuntimeParams<Config>
where
    Config: Clone + Debug,
{
    fn with(config: Config, local_id: NodeId, framing_protocol: FramingProtocol) -> Self {
        RuntimeParams {
            config,
            framing_protocol,
            local_id,
            remote_id: None,
            local_socket: None,
            remote_socket: Default::default(),
            connect: false,
        }
    }
}

pub fn run<Config, Error>(
    config: Config,
    threaded: bool,
    framing_protocol: FramingProtocol,
    local_node: LocalNode,
    peer_socket: PeerSocket,
    runtime: fn(connection: PeerConnection, params: RuntimeParams<Config>) -> Result<(), Error>,
) -> Result<(), Error>
where
    Config: 'static + Clone + Debug + Send,
    Error: 'static + std::error::Error + Send + From<io::Error> + From<internet2::transport::Error>,
{
    debug!("Peer socket parameter interpreted as {}", peer_socket);

    let mut params = RuntimeParams::with(config, local_node.node_id(), framing_protocol);
    match peer_socket {
        PeerSocket::Listen(socket_addr) => {
            info!("Running peer daemon in LISTEN mode");

            params.connect = false;
            params.local_socket = Some(socket_addr);

<<<<<<< HEAD
            spawner(params, socket_addr, threaded, local_node, runtime)?;
=======
            spawner(params, node_addr.addr, threaded, framing_protocol, local_node, runtime)?;
>>>>>>> 6ab1a721
        }
        PeerSocket::Connect(node_addr) => {
            debug!("Running peer daemon in CONNECT mode");

            params.connect = true;
            params.remote_id = Some(node_addr.id);
            params.remote_socket = node_addr.addr;

            info!("Connecting to {}", node_addr);
            let connection = match framing_protocol {
                FramingProtocol::Brontide => {
                    PeerConnection::connect_brontide(local_node, node_addr)?
                }
                FramingProtocol::Brontozaur => {
                    PeerConnection::connect_brontozaur(local_node, node_addr)?
                }
            };
            runtime(connection, params)?;
        }
    }

    unreachable!()
}

enum Handler<Error>
where
    Error: std::error::Error,
{
    Thread(JoinHandle<Result<(), Error>>),
    #[cfg(not(target_os = "windows"))]
    Process(Pid),
}

fn spawner<Config, Error>(
    mut params: RuntimeParams<Config>,
<<<<<<< HEAD
    socket_addr: SocketAddr,
    threaded_daemons: bool,
=======
    inet_addr: InetSocketAddr,
    threaded: bool,
    framing_protocol: FramingProtocol,
>>>>>>> 6ab1a721
    local_node: LocalNode,
    runtime: fn(connection: PeerConnection, params: RuntimeParams<Config>) -> Result<(), Error>,
) -> Result<(), Error>
where
    Config: 'static + Clone + Debug + std::marker::Send,
    Error: 'static + std::error::Error + std::marker::Send + From<std::io::Error>,
{
    // Handlers for all of our spawned processes and threads
    let mut handlers = vec![];

    info!("Binding TCP socket {}", socket_addr);
    let listener =
        TcpListener::bind(SocketAddr::try_from(socket_addr).expect("Tor is not yet supported"))
            .expect("Unable to bind to Lightning network peer socket");

    info!("Running TCP listener event loop");
    loop {
        debug!("Awaiting for incoming connections...");
        let (stream, remote_socket_addr) =
            listener.accept().expect("Error accepting incoming peer connection");
        info!("New connection from {}", remote_socket_addr);

        params.remote_socket = remote_socket_addr.into();

        let mut child_params = params.clone();
        child_params.remote_socket = remote_socket_addr.into();
        let node_sk = local_node.private_key();
        let init = move || {
            debug!("Establishing session with the remote");
            let connection = match framing_protocol {
                FramingProtocol::Brontide => {
                    let session = BrontideSession::with(stream, node_sk, remote_socket_addr.into())
                        .expect("Unable to establish session with the remote peer");
                    child_params.remote_id = Some(session.remote_id());
                    PeerConnection::with(session)
                }
                FramingProtocol::Brontozaur => {
                    let session =
                        BrontozaurSession::with(stream, node_sk, remote_socket_addr.into())
                            .expect("Unable to establish session with the remote peer");
                    child_params.remote_id = Some(session.remote_id());
                    PeerConnection::with(session)
                }
            };
            runtime(connection, child_params)
        };

        if threaded {
            debug!("Spawning child thread");
            let handler = thread::Builder::new()
                .name(format!("peerd-listner<{}>", socket_addr))
                .spawn(init)?;
            handlers.push(Handler::Thread(handler));
            // We have started the thread so awaiting for the next incoming connection
        } else {
            #[cfg(target_os = "windows")]
            panic!("windows do not (yet) supports multi-process configuration");
            #[cfg(not(target_os = "windows"))]
            {
                debug!("Forking child process");
                if let ForkResult::Parent { child } =
                    unsafe { fork().expect("Unable to fork child process") }
                {
                    handlers.push(Handler::Process(child));
                    debug!(
                        "Child forked with pid {}; returning into main listener event loop",
                        child
                    );
                } else {
                    init()?;
                    unreachable!("we are in the child process");
                }
            }
        }
        trace!("Total {} peerd are spawned for the incoming connections", handlers.len());
    }
}<|MERGE_RESOLUTION|>--- conflicted
+++ resolved
@@ -79,11 +79,7 @@
             params.connect = false;
             params.local_socket = Some(socket_addr);
 
-<<<<<<< HEAD
-            spawner(params, socket_addr, threaded, local_node, runtime)?;
-=======
-            spawner(params, node_addr.addr, threaded, framing_protocol, local_node, runtime)?;
->>>>>>> 6ab1a721
+            spawner(params, socket_addr, threaded, framing_protocol, local_node, runtime)?;
         }
         PeerSocket::Connect(node_addr) => {
             debug!("Running peer daemon in CONNECT mode");
@@ -119,14 +115,9 @@
 
 fn spawner<Config, Error>(
     mut params: RuntimeParams<Config>,
-<<<<<<< HEAD
     socket_addr: SocketAddr,
     threaded_daemons: bool,
-=======
-    inet_addr: InetSocketAddr,
-    threaded: bool,
     framing_protocol: FramingProtocol,
->>>>>>> 6ab1a721
     local_node: LocalNode,
     runtime: fn(connection: PeerConnection, params: RuntimeParams<Config>) -> Result<(), Error>,
 ) -> Result<(), Error>
@@ -174,7 +165,7 @@
             runtime(connection, child_params)
         };
 
-        if threaded {
+        if threaded_daemons {
             debug!("Spawning child thread");
             let handler = thread::Builder::new()
                 .name(format!("peerd-listner<{}>", socket_addr))
